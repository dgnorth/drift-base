--- conflicted
+++ resolved
@@ -29,13 +29,6 @@
     - [Deprecations](#deprecations-1)
 
 ---
-<<<<<<< HEAD
-## 0.5.5
-
-### Bug fixes
-
-- Fixed that if all counter updates were no-ops (count and value 0), the update would fail.
-=======
 
 ## 0.6.4
 
@@ -91,7 +84,6 @@
   * Players will now be removed from their party if they gracefully disconnect
   * Players can now join a party whilst being in another party, provided they flag their intention to leave the old party
   
->>>>>>> 65bcbfe6
 
 ## 0.5.4
 

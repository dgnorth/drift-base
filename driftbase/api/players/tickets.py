--- conflicted
+++ resolved
@@ -69,14 +69,8 @@
         """
         can_edit_player(player_id)
         tickets = g.db.query(Ticket)\
-<<<<<<< HEAD
-            .filter(Ticket.player_id == player_id, Ticket.used_date == None)
-        ret = [add_ticket_links(t) for t in tickets]
-        return ret
-=======
             .filter(Ticket.player_id == player_id, Ticket.used_date == None)  # noqa: E711
         return tickets
->>>>>>> 45ff969d
 
     @requires_roles("service")
     @simple_schema_request({

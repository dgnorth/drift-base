{
    "_meta": {
        "hash": {
<<<<<<< HEAD
            "sha256": "23be7f16e9cdc6e3d0f50eea576ff247717441966273cadda383fa9374db54c6"
=======
            "sha256": "5c4fa9b429d7a09c64aeccf69dd5641c491b91d954c732ad84e56f25e0119c24"
>>>>>>> 85aa852b
        },
        "pipfile-spec": 6,
        "requires": {
            "python_version": "3.9"
        },
        "sources": [
            {
                "name": "pypi",
                "url": "https://${PYPI_USERNAME}:${PYPI_PASSWORD}@nexus.directivegames.com/repository/pypi/simple",
                "verify_ssl": true
            }
        ]
    },
    "default": {
        "alembic": {
            "hashes": [
                "sha256:becb572c6701c90ca249f97fc1ae231468cc9516df367a350901eeb9310a8d43",
                "sha256:dd0fd7109f82cd1d7ea64b26f287534a1ad1bc5deab79807926d5f3f5b3b517c"
            ],
            "markers": "python_version >= '2.7' and python_version not in '3.0, 3.1, 3.2, 3.3, 3.4, 3.5'",
            "version": "==1.6.4"
        },
        "aniso8601": {
            "hashes": [
                "sha256:1d2b7ef82963909e93c4f24ce48d4de9e66009a21bf1c1e1c85bdd0812fe412f",
                "sha256:72e3117667eedf66951bb2d93f4296a56b94b078a8a95905a052611fb3f1b973"
            ],
            "markers": "python_version >= '3.5'",
            "version": "==9.0.1"
        },
        "apispec": {
            "hashes": [
                "sha256:79097540400a7e2ff7890f217e1638d57d4d39e0f69920023cde7b5b9c855946",
                "sha256:93f826cb089c95a2621d07d723d1243a44391f94bc93242ec72911718860dcac"
            ],
            "markers": "python_version >= '3.6'",
            "version": "==4.4.2"
        },
        "attrs": {
            "hashes": [
                "sha256:149e90d6d8ac20db7a955ad60cf0e6881a3f20d37096140088356da6c716b0b1",
                "sha256:ef6aaac3ca6cd92904cdd0d83f629a15f18053ec84e6432106f7a4d04ae4f5fb"
            ],
            "markers": "python_version >= '2.7' and python_version not in '3.0, 3.1, 3.2, 3.3, 3.4'",
            "version": "==21.2.0"
        },
        "blinker": {
            "hashes": [
                "sha256:471aee25f3992bd325afa3772f1063dbdbbca947a041b8b89466dc00d606f8b6"
            ],
            "version": "==1.4"
        },
        "boto3": {
            "hashes": [
                "sha256:5a30ba8be76bc73ca32b9ac2d344271a3f2c04a95fb52ffa95238b8caf82f06f"
            ],
            "index": "pypi",
            "version": "==1.17.80"
        },
        "botocore": {
            "hashes": [
                "sha256:a67923f9faa47833f13b4f3a3fc9a7f12499a58f51982faad4ddcc9132e59a1e",
                "sha256:e47726efd7ebebc20f0747502747dab982489e6337ad24ca257b568e8216d300"
            ],
            "markers": "python_version >= '2.7' and python_version not in '3.0, 3.1, 3.2, 3.3, 3.4, 3.5'",
            "version": "==1.20.80"
        },
        "cachetools": {
            "hashes": [
                "sha256:2cc0b89715337ab6dbba85b5b50effe2b0c74e035d83ee8ed637cf52f12ae001",
                "sha256:61b5ed1e22a0924aed1d23b478f37e8d52549ff8a961de2909c69bf950020cff"
            ],
            "markers": "python_version ~= '3.5'",
            "version": "==4.2.2"
        },
        "certifi": {
            "hashes": [
                "sha256:1a4995114262bffbc2413b159f2a1a480c969de6e6eb13ee966d470af86af59c",
                "sha256:719a74fb9e33b9bd44cc7f3a8d94bc35e4049deebe19ba7d8e108280cfd59830"
            ],
            "version": "==2020.12.5"
        },
        "cffi": {
            "hashes": [
                "sha256:005a36f41773e148deac64b08f233873a4d0c18b053d37da83f6af4d9087b813",
                "sha256:04c468b622ed31d408fea2346bec5bbffba2cc44226302a0de1ade9f5ea3d373",
                "sha256:06d7cd1abac2ffd92e65c0609661866709b4b2d82dd15f611e602b9b188b0b69",
                "sha256:06db6321b7a68b2bd6df96d08a5adadc1fa0e8f419226e25b2a5fbf6ccc7350f",
                "sha256:0857f0ae312d855239a55c81ef453ee8fd24136eaba8e87a2eceba644c0d4c06",
                "sha256:0f861a89e0043afec2a51fd177a567005847973be86f709bbb044d7f42fc4e05",
                "sha256:1071534bbbf8cbb31b498d5d9db0f274f2f7a865adca4ae429e147ba40f73dea",
                "sha256:158d0d15119b4b7ff6b926536763dc0714313aa59e320ddf787502c70c4d4bee",
                "sha256:1bf1ac1984eaa7675ca8d5745a8cb87ef7abecb5592178406e55858d411eadc0",
                "sha256:1f436816fc868b098b0d63b8920de7d208c90a67212546d02f84fe78a9c26396",
                "sha256:24a570cd11895b60829e941f2613a4f79df1a27344cbbb82164ef2e0116f09c7",
                "sha256:24ec4ff2c5c0c8f9c6b87d5bb53555bf267e1e6f70e52e5a9740d32861d36b6f",
                "sha256:2894f2df484ff56d717bead0a5c2abb6b9d2bf26d6960c4604d5c48bbc30ee73",
                "sha256:29314480e958fd8aab22e4a58b355b629c59bf5f2ac2492b61e3dc06d8c7a315",
                "sha256:293e7ea41280cb28c6fcaaa0b1aa1f533b8ce060b9e701d78511e1e6c4a1de76",
                "sha256:34eff4b97f3d982fb93e2831e6750127d1355a923ebaeeb565407b3d2f8d41a1",
                "sha256:35f27e6eb43380fa080dccf676dece30bef72e4a67617ffda586641cd4508d49",
                "sha256:3c3f39fa737542161d8b0d680df2ec249334cd70a8f420f71c9304bd83c3cbed",
                "sha256:3d3dd4c9e559eb172ecf00a2a7517e97d1e96de2a5e610bd9b68cea3925b4892",
                "sha256:43e0b9d9e2c9e5d152946b9c5fe062c151614b262fda2e7b201204de0b99e482",
                "sha256:48e1c69bbacfc3d932221851b39d49e81567a4d4aac3b21258d9c24578280058",
                "sha256:51182f8927c5af975fece87b1b369f722c570fe169f9880764b1ee3bca8347b5",
                "sha256:58e3f59d583d413809d60779492342801d6e82fefb89c86a38e040c16883be53",
                "sha256:5de7970188bb46b7bf9858eb6890aad302577a5f6f75091fd7cdd3ef13ef3045",
                "sha256:65fa59693c62cf06e45ddbb822165394a288edce9e276647f0046e1ec26920f3",
                "sha256:681d07b0d1e3c462dd15585ef5e33cb021321588bebd910124ef4f4fb71aef55",
                "sha256:69e395c24fc60aad6bb4fa7e583698ea6cc684648e1ffb7fe85e3c1ca131a7d5",
                "sha256:6c97d7350133666fbb5cf4abdc1178c812cb205dc6f41d174a7b0f18fb93337e",
                "sha256:6e4714cc64f474e4d6e37cfff31a814b509a35cb17de4fb1999907575684479c",
                "sha256:72d8d3ef52c208ee1c7b2e341f7d71c6fd3157138abf1a95166e6165dd5d4369",
                "sha256:8ae6299f6c68de06f136f1f9e69458eae58f1dacf10af5c17353eae03aa0d827",
                "sha256:8b198cec6c72df5289c05b05b8b0969819783f9418e0409865dac47288d2a053",
                "sha256:99cd03ae7988a93dd00bcd9d0b75e1f6c426063d6f03d2f90b89e29b25b82dfa",
                "sha256:9cf8022fb8d07a97c178b02327b284521c7708d7c71a9c9c355c178ac4bbd3d4",
                "sha256:9de2e279153a443c656f2defd67769e6d1e4163952b3c622dcea5b08a6405322",
                "sha256:9e93e79c2551ff263400e1e4be085a1210e12073a31c2011dbbda14bda0c6132",
                "sha256:9ff227395193126d82e60319a673a037d5de84633f11279e336f9c0f189ecc62",
                "sha256:a465da611f6fa124963b91bf432d960a555563efe4ed1cc403ba5077b15370aa",
                "sha256:ad17025d226ee5beec591b52800c11680fca3df50b8b29fe51d882576e039ee0",
                "sha256:afb29c1ba2e5a3736f1c301d9d0abe3ec8b86957d04ddfa9d7a6a42b9367e396",
                "sha256:b85eb46a81787c50650f2392b9b4ef23e1f126313b9e0e9013b35c15e4288e2e",
                "sha256:bb89f306e5da99f4d922728ddcd6f7fcebb3241fc40edebcb7284d7514741991",
                "sha256:cbde590d4faaa07c72bf979734738f328d239913ba3e043b1e98fe9a39f8b2b6",
                "sha256:cc5a8e069b9ebfa22e26d0e6b97d6f9781302fe7f4f2b8776c3e1daea35f1adc",
                "sha256:cd2868886d547469123fadc46eac7ea5253ea7fcb139f12e1dfc2bbd406427d1",
                "sha256:d42b11d692e11b6634f7613ad8df5d6d5f8875f5d48939520d351007b3c13406",
                "sha256:df5052c5d867c1ea0b311fb7c3cd28b19df469c056f7fdcfe88c7473aa63e333",
                "sha256:f2d45f97ab6bb54753eab54fffe75aaf3de4ff2341c9daee1987ee1837636f1d",
                "sha256:fd78e5fee591709f32ef6edb9a015b4aa1a5022598e36227500c8f4e02328d9c"
            ],
            "version": "==1.14.5"
        },
        "chardet": {
            "hashes": [
                "sha256:0d6f53a15db4120f2b08c94f11e7d93d2c911ee118b6b30a04ec3ee8310179fa",
                "sha256:f864054d66fd9118f2e67044ac8981a54775ec5b67aed0441892edb553d21da5"
            ],
            "markers": "python_version >= '2.7' and python_version not in '3.0, 3.1, 3.2, 3.3, 3.4'",
            "version": "==4.0.0"
        },
        "click": {
            "hashes": [
                "sha256:d2b5255c7c6349bc1bd1e59e08cd12acbbd63ce649f2588755783aa94dfb6b1a",
                "sha256:dacca89f4bfadd5de3d7489b7c8a566eee0d3676333fbb50030263894c38c0dc"
            ],
            "markers": "python_version >= '2.7' and python_version not in '3.0, 3.1, 3.2, 3.3, 3.4'",
            "version": "==7.1.2"
        },
        "cryptography": {
            "hashes": [
                "sha256:0f1212a66329c80d68aeeb39b8a16d54ef57071bf22ff4e521657b27372e327d",
                "sha256:1e056c28420c072c5e3cb36e2b23ee55e260cb04eee08f702e0edfec3fb51959",
                "sha256:240f5c21aef0b73f40bb9f78d2caff73186700bf1bc6b94285699aff98cc16c6",
                "sha256:26965837447f9c82f1855e0bc8bc4fb910240b6e0d16a664bb722df3b5b06873",
                "sha256:37340614f8a5d2fb9aeea67fd159bfe4f5f4ed535b1090ce8ec428b2f15a11f2",
                "sha256:3d10de8116d25649631977cb37da6cbdd2d6fa0e0281d014a5b7d337255ca713",
                "sha256:3d8427734c781ea5f1b41d6589c293089704d4759e34597dce91014ac125aad1",
                "sha256:7ec5d3b029f5fa2b179325908b9cd93db28ab7b85bb6c1db56b10e0b54235177",
                "sha256:8e56e16617872b0957d1c9742a3f94b43533447fd78321514abbe7db216aa250",
                "sha256:de4e5f7f68220d92b7637fc99847475b59154b7a1b3868fb7385337af54ac9ca",
                "sha256:eb8cc2afe8b05acbd84a43905832ec78e7b3873fb124ca190f574dca7389a87d",
                "sha256:ee77aa129f481be46f8d92a1a7db57269a2f23052d5f2433b4621bb457081cc9"
            ],
            "markers": "python_version >= '3.6'",
            "version": "==3.4.7"
        },
        "flask": {
            "hashes": [
                "sha256:0fbeb6180d383a9186d0d6ed954e0042ad9f18e0e8de088b2b419d526927d196",
                "sha256:c34f04500f2cbbea882b1acb02002ad6fe6b7ffa64a6164577995657f50aed22"
            ],
            "version": "==1.1.4"
        },
        "flask-marshmallow": {
            "hashes": [
                "sha256:2adcd782b5a4a6c5ae3c96701f320d8ca6997995a52b2661093c56cc3ed24754",
                "sha256:bd01a6372cbe50e36f205cfff0fc5dab0b7b662c4c8b2c4fc06a3151b2950950"
            ],
            "version": "==0.14.0"
        },
        "flask-restx": {
            "hashes": [
                "sha256:780ac57ebda25e9f17ffccf3ff1b47a2c4efe5787cebddbbba1a91f53560d79f",
                "sha256:8bdbfd8ad2949383c490b3b180481c0e9f70163230a5b567a56592c82f7c5cb0"
            ],
            "index": "pypi",
            "version": "==0.4.0"
        },
        "flask-smorest": {
            "hashes": [
                "sha256:8f90187ce32f8602ad6e9f79d9b5d6c6b5e30526af6a5ff946266f2355867323",
                "sha256:bb2bce4b147ed03b1e9424539a1e964eb9f32642c71c8b57d9c72c1043018da0"
            ],
            "markers": "python_version >= '3.6'",
            "version": "==0.30.0"
        },
        "flask-sqlalchemy": {
            "hashes": [
                "sha256:2bda44b43e7cacb15d4e05ff3cc1f8bc97936cc464623424102bfc2c35e95912",
                "sha256:f12c3d4cc5cc7fdcc148b9527ea05671718c3ea45d50c7e732cceb33f574b390"
            ],
            "markers": "python_version >= '2.7' and python_version not in '3.0, 3.1, 3.2, 3.3'",
            "version": "==2.5.1"
        },
        "gevent": {
            "hashes": [
                "sha256:16574e4aa902ebc7bad564e25aa9740a82620fdeb61e0bbf5cbc32e84c13cb6a",
                "sha256:188c3c6da67e17ffa28f960fc80f8b7e4ba0f4efdc7519822c9d3a1784ca78ea",
                "sha256:1e5af63e452cc1758924528a2ba6d3e472f5338e1534b7233cd01d3429fc1082",
                "sha256:242e32cc011ad7127525ca9181aef3379ce4ad9c733aefe311ecf90248ad9a6f",
                "sha256:2a9ae0a0fd956cbbc9c326b8f290dcad2b58acfb2e2732855fe1155fb110a04d",
                "sha256:33741e3cd51b90483b14f73b6a3b32b779acf965aeb91d22770c0c8e0c937b73",
                "sha256:3694f393ab08372bd337b9bc8eebef3ccab3c1623ef94536762a1eee68821449",
                "sha256:464ec84001ba5108a9022aded4c5e69ea4d13ef11a2386d3ec37c1d08f3074c9",
                "sha256:520cc2a029a9eef436e4e56b007af7859315cafa21937d43c1d5269f12f2c981",
                "sha256:77b65a68c83e1c680f52dc39d5e5406763dd10a18ce08420665504b6f047962e",
                "sha256:7bdfee07be5eee4f687bf90c54c2a65c909bcf2b6c4878faee51218ffa5d5d3e",
                "sha256:969743debf89d6409423aaeae978437cc042247f91f5801e946a07a0a3b59148",
                "sha256:96f704561a9dd9a817c67f2e279e23bfad6166cf95d63d35c501317e17f68bcf",
                "sha256:9f99c3ec61daed54dc074fbcf1a86bcf795b9dfac2f6d4cdae6dfdb8a9125692",
                "sha256:a130a1885603eabd8cea11b3e1c3c7333d4341b537eca7f0c4794cb5c7120db1",
                "sha256:a54b9c7516c211045d7897a73a4ccdc116b3720c9ad3c591ef9592b735202a3b",
                "sha256:ac98570649d9c276e39501a1d1cbf6c652b78f57a0eb1445c5ff25ff80336b63",
                "sha256:afaeda9a7e8e93d0d86bf1d65affe912366294913fe43f0d107145dc32cd9545",
                "sha256:b6ffc1131e017aafa70d7ec19cc24010b19daa2f11d5dc2dc191a79c3c9ea147",
                "sha256:ba0c6ad94614e9af4240affbe1b4839c54da5a0a7e60806c6f7f69c1a7f5426e",
                "sha256:bdb3677e77ab4ebf20c4752ac49f3b1e47445678dd69f82f9905362c68196456",
                "sha256:c2c4326bb507754ef354635c05f560a217c171d80f26ca65bea81aa59b1ac179",
                "sha256:cfb2878c2ecf27baea436bb9c4d8ab8c2fa7763c3916386d5602992b6a056ff3",
                "sha256:e370e0a861db6f63c75e74b6ee56a40f5cdac90212ec404621445afa12bfc94b",
                "sha256:e8a5d9fcf5d031f2e4c499f5f4b53262face416e22e8769078354f641255a663",
                "sha256:ecff28416c99e0f73137f35849c3027cc3edde9dc13b7707825ebbf728623928",
                "sha256:f0498df97a303da77e180a9368c9228b0fc94d10dd2ce79fc5ebb63fec0d2fc9",
                "sha256:f91fd07b9cf642f24e58ed381e19ec33e28b8eee8726c19b026ea24fcc9ff897"
            ],
            "index": "pypi",
            "version": "==21.1.2"
        },
        "greenlet": {
            "hashes": [
                "sha256:03f28a5ea20201e70ab70518d151116ce939b412961c33827519ce620957d44c",
                "sha256:06d7ac89e6094a0a8f8dc46aa61898e9e1aec79b0f8b47b2400dd51a44dbc832",
                "sha256:06ecb43b04480e6bafc45cb1b4b67c785e183ce12c079473359e04a709333b08",
                "sha256:096cb0217d1505826ba3d723e8981096f2622cde1eb91af9ed89a17c10aa1f3e",
                "sha256:0c557c809eeee215b87e8a7cbfb2d783fb5598a78342c29ade561440abae7d22",
                "sha256:0de64d419b1cb1bfd4ea544bedea4b535ef3ae1e150b0f2609da14bbf48a4a5f",
                "sha256:14927b15c953f8f2d2a8dffa224aa78d7759ef95284d4c39e1745cf36e8cdd2c",
                "sha256:16183fa53bc1a037c38d75fdc59d6208181fa28024a12a7f64bb0884434c91ea",
                "sha256:206295d270f702bc27dbdbd7651e8ebe42d319139e0d90217b2074309a200da8",
                "sha256:22002259e5b7828b05600a762579fa2f8b33373ad95a0ee57b4d6109d0e589ad",
                "sha256:2325123ff3a8ecc10ca76f062445efef13b6cf5a23389e2df3c02a4a527b89bc",
                "sha256:258f9612aba0d06785143ee1cbf2d7361801c95489c0bd10c69d163ec5254a16",
                "sha256:3096286a6072553b5dbd5efbefc22297e9d06a05ac14ba017233fedaed7584a8",
                "sha256:3d13da093d44dee7535b91049e44dd2b5540c2a0e15df168404d3dd2626e0ec5",
                "sha256:408071b64e52192869129a205e5b463abda36eff0cebb19d6e63369440e4dc99",
                "sha256:598bcfd841e0b1d88e32e6a5ea48348a2c726461b05ff057c1b8692be9443c6e",
                "sha256:5d928e2e3c3906e0a29b43dc26d9b3d6e36921eee276786c4e7ad9ff5665c78a",
                "sha256:5f75e7f237428755d00e7460239a2482fa7e3970db56c8935bd60da3f0733e56",
                "sha256:60848099b76467ef09b62b0f4512e7e6f0a2c977357a036de602b653667f5f4c",
                "sha256:6b1d08f2e7f2048d77343279c4d4faa7aef168b3e36039cba1917fffb781a8ed",
                "sha256:70bd1bb271e9429e2793902dfd194b653221904a07cbf207c3139e2672d17959",
                "sha256:76ed710b4e953fc31c663b079d317c18f40235ba2e3d55f70ff80794f7b57922",
                "sha256:7920e3eccd26b7f4c661b746002f5ec5f0928076bd738d38d894bb359ce51927",
                "sha256:7db68f15486d412b8e2cfcd584bf3b3a000911d25779d081cbbae76d71bd1a7e",
                "sha256:8833e27949ea32d27f7e96930fa29404dd4f2feb13cce483daf52e8842ec246a",
                "sha256:944fbdd540712d5377a8795c840a97ff71e7f3221d3fddc98769a15a87b36131",
                "sha256:9a6b035aa2c5fcf3dbbf0e3a8a5bc75286fc2d4e6f9cfa738788b433ec894919",
                "sha256:9bdcff4b9051fb1aa4bba4fceff6a5f770c6be436408efd99b76fc827f2a9319",
                "sha256:a9017ff5fc2522e45562882ff481128631bf35da444775bc2776ac5c61d8bcae",
                "sha256:aa4230234d02e6f32f189fd40b59d5a968fe77e80f59c9c933384fe8ba535535",
                "sha256:ad80bb338cf9f8129c049837a42a43451fc7c8b57ad56f8e6d32e7697b115505",
                "sha256:adb94a28225005890d4cf73648b5131e885c7b4b17bc762779f061844aabcc11",
                "sha256:b3090631fecdf7e983d183d0fad7ea72cfb12fa9212461a9b708ff7907ffff47",
                "sha256:b33b51ab057f8a20b497ffafdb1e79256db0c03ef4f5e3d52e7497200e11f821",
                "sha256:b97c9a144bbeec7039cca44df117efcbeed7209543f5695201cacf05ba3b5857",
                "sha256:be13a18cec649ebaab835dff269e914679ef329204704869f2f167b2c163a9da",
                "sha256:be9768e56f92d1d7cd94185bab5856f3c5589a50d221c166cc2ad5eb134bd1dc",
                "sha256:c1580087ab493c6b43e66f2bdd165d9e3c1e86ef83f6c2c44a29f2869d2c5bd5",
                "sha256:c35872b2916ab5a240d52a94314c963476c989814ba9b519bc842e5b61b464bb",
                "sha256:c70c7dd733a4c56838d1f1781e769081a25fade879510c5b5f0df76956abfa05",
                "sha256:c767458511a59f6f597bfb0032a1c82a52c29ae228c2c0a6865cfeaeaac4c5f5",
                "sha256:c87df8ae3f01ffb4483c796fe1b15232ce2b219f0b18126948616224d3f658ee",
                "sha256:ca1c4a569232c063615f9e70ff9a1e2fee8c66a6fb5caf0f5e8b21a396deec3e",
                "sha256:cc407b68e0a874e7ece60f6639df46309376882152345508be94da608cc0b831",
                "sha256:da862b8f7de577bc421323714f63276acb2f759ab8c5e33335509f0b89e06b8f",
                "sha256:dfe7eac0d253915116ed0cd160a15a88981a1d194c1ef151e862a5c7d2f853d3",
                "sha256:ed1377feed808c9c1139bdb6a61bcbf030c236dd288d6fca71ac26906ab03ba6",
                "sha256:f42ad188466d946f1b3afc0a9e1a266ac8926461ee0786c06baac6bd71f8a6f3",
                "sha256:f92731609d6625e1cc26ff5757db4d32b6b810d2a3363b0ff94ff573e5901f6f"
            ],
            "index": "pypi",
            "version": "==1.1.0"
        },
        "idna": {
            "hashes": [
                "sha256:b307872f855b18632ce0c21c5e45be78c0ea7ae4c15c828c20788b26921eb3f6",
                "sha256:b97d804b1e9b523befed77c48dacec60e6dcb0b5391d57af6a65a312a90648c0"
            ],
            "markers": "python_version >= '2.7' and python_version not in '3.0, 3.1, 3.2, 3.3'",
            "version": "==2.10"
        },
        "itsdangerous": {
            "hashes": [
                "sha256:321b033d07f2a4136d3ec762eac9f16a10ccd60f53c0c91af90217ace7ba1f19",
                "sha256:b12271b2047cb23eeb98c8b5622e2e5c5e9abd9784a153e9d8ef9cb4dd09d749"
            ],
            "markers": "python_version >= '2.7' and python_version not in '3.0, 3.1, 3.2, 3.3'",
            "version": "==1.1.0"
        },
        "jinja2": {
            "hashes": [
                "sha256:03e47ad063331dd6a3f04a43eddca8a966a26ba0c5b7207a9a9e4e08f1b29419",
                "sha256:a6d58433de0ae800347cab1fa3043cebbabe8baa9d29e668f1c768cb87a333c6"
            ],
            "markers": "python_version >= '2.7' and python_version not in '3.0, 3.1, 3.2, 3.3, 3.4'",
            "version": "==2.11.3"
        },
        "jmespath": {
            "hashes": [
                "sha256:b85d0567b8666149a93172712e68920734333c0ce7e89b78b3e987f71e5ed4f9",
                "sha256:cdf6525904cc597730141d61b36f2e4b8ecc257c420fa2f4549bac2c2d0cb72f"
            ],
            "markers": "python_version >= '2.6' and python_version not in '3.0, 3.1, 3.2'",
            "version": "==0.10.0"
        },
        "jsonschema": {
            "hashes": [
                "sha256:4e5b3cf8216f577bee9ce139cbe72eca3ea4f292ec60928ff24758ce626cd163",
                "sha256:c8a85b28d377cc7737e46e2d9f2b4f44ee3c0e1deac6bf46ddefc7187d30797a"
            ],
            "version": "==3.2.0"
        },
        "logstash-formatter": {
            "hashes": [
                "sha256:163f5ef62df5459f1d36dcb54e9c3f8f0c90157a324a3361887532b615bf4fb9"
            ],
            "version": "==0.5.17"
        },
        "mako": {
            "hashes": [
                "sha256:17831f0b7087c313c0ffae2bcbbd3c1d5ba9eeac9c38f2eb7b50e8c99fe9d5ab",
                "sha256:aea166356da44b9b830c8023cd9b557fa856bd8b4035d6de771ca027dfc5cc6e"
            ],
            "markers": "python_version >= '2.7' and python_version not in '3.0, 3.1, 3.2, 3.3'",
            "version": "==1.1.4"
        },
        "markupsafe": {
            "hashes": [
                "sha256:01a9b8ea66f1658938f65b93a85ebe8bc016e6769611be228d797c9d998dd298",
                "sha256:023cb26ec21ece8dc3907c0e8320058b2e0cb3c55cf9564da612bc325bed5e64",
                "sha256:0446679737af14f45767963a1a9ef7620189912317d095f2d9ffa183a4d25d2b",
                "sha256:0717a7390a68be14b8c793ba258e075c6f4ca819f15edfc2a3a027c823718567",
                "sha256:0955295dd5eec6cb6cc2fe1698f4c6d84af2e92de33fbcac4111913cd100a6ff",
                "sha256:10f82115e21dc0dfec9ab5c0223652f7197feb168c940f3ef61563fc2d6beb74",
                "sha256:1d609f577dc6e1aa17d746f8bd3c31aa4d258f4070d61b2aa5c4166c1539de35",
                "sha256:2ef54abee730b502252bcdf31b10dacb0a416229b72c18b19e24a4509f273d26",
                "sha256:3c112550557578c26af18a1ccc9e090bfe03832ae994343cfdacd287db6a6ae7",
                "sha256:47ab1e7b91c098ab893b828deafa1203de86d0bc6ab587b160f78fe6c4011f75",
                "sha256:49e3ceeabbfb9d66c3aef5af3a60cc43b85c33df25ce03d0031a608b0a8b2e3f",
                "sha256:4efca8f86c54b22348a5467704e3fec767b2db12fc39c6d963168ab1d3fc9135",
                "sha256:53edb4da6925ad13c07b6d26c2a852bd81e364f95301c66e930ab2aef5b5ddd8",
                "sha256:594c67807fb16238b30c44bdf74f36c02cdf22d1c8cda91ef8a0ed8dabf5620a",
                "sha256:611d1ad9a4288cf3e3c16014564df047fe08410e628f89805e475368bd304914",
                "sha256:6557b31b5e2c9ddf0de32a691f2312a32f77cd7681d8af66c2692efdbef84c18",
                "sha256:693ce3f9e70a6cf7d2fb9e6c9d8b204b6b39897a2c4a1aa65728d5ac97dcc1d8",
                "sha256:6a7fae0dd14cf60ad5ff42baa2e95727c3d81ded453457771d02b7d2b3f9c0c2",
                "sha256:6c4ca60fa24e85fe25b912b01e62cb969d69a23a5d5867682dd3e80b5b02581d",
                "sha256:7d91275b0245b1da4d4cfa07e0faedd5b0812efc15b702576d103293e252af1b",
                "sha256:905fec760bd2fa1388bb5b489ee8ee5f7291d692638ea5f67982d968366bef9f",
                "sha256:97383d78eb34da7e1fa37dd273c20ad4320929af65d156e35a5e2d89566d9dfb",
                "sha256:984d76483eb32f1bcb536dc27e4ad56bba4baa70be32fa87152832cdd9db0833",
                "sha256:a30e67a65b53ea0a5e62fe23682cfe22712e01f453b95233b25502f7c61cb415",
                "sha256:ab3ef638ace319fa26553db0624c4699e31a28bb2a835c5faca8f8acf6a5a902",
                "sha256:b2f4bf27480f5e5e8ce285a8c8fd176c0b03e93dcc6646477d4630e83440c6a9",
                "sha256:b7f2d075102dc8c794cbde1947378051c4e5180d52d276987b8d28a3bd58c17d",
                "sha256:be98f628055368795d818ebf93da628541e10b75b41c559fdf36d104c5787066",
                "sha256:d7f9850398e85aba693bb640262d3611788b1f29a79f0c93c565694658f4071f",
                "sha256:f5653a225f31e113b152e56f154ccbe59eeb1c7487b39b9d9f9cdb58e6c79dc5",
                "sha256:f826e31d18b516f653fe296d967d700fddad5901ae07c622bb3705955e1faa94",
                "sha256:f8ba0e8349a38d3001fae7eadded3f6606f0da5d748ee53cc1dab1d6527b9509",
                "sha256:f9081981fe268bd86831e5c75f7de206ef275defcb82bc70740ae6dc507aee51",
                "sha256:fa130dd50c57d53368c9d59395cb5526eda596d3ffe36666cd81a44d56e48872"
            ],
            "markers": "python_version >= '3.6'",
            "version": "==2.0.1"
        },
        "marshmallow": {
            "hashes": [
                "sha256:8050475b70470cc58f4441ee92375db611792ba39ca1ad41d39cad193ea9e040",
                "sha256:b45cde981d1835145257b4a3c5cb7b80786dcf5f50dd2990749a50c16cb48e01"
            ],
            "markers": "python_version >= '3.5'",
            "version": "==3.12.1"
        },
        "marshmallow-sqlalchemy": {
            "hashes": [
                "sha256:f1491f83833ac9c8406ba603458b1447fdfd904194833aab4b3cc01ef3646944",
                "sha256:f861888ae3299f2c1f18cd94f02147ced70cd1b4986b2c5077e4a1036018d2a2"
            ],
            "markers": "python_version >= '3.6'",
            "version": "==0.25.0"
        },
        "psycogreen": {
            "hashes": [
                "sha256:c429845a8a49cf2f76b71265008760bcd7c7c77d80b806db4dc81116dbcd130d"
            ],
            "index": "pypi",
            "version": "==1.0.2"
        },
        "psycopg2-binary": {
            "hashes": [
                "sha256:0deac2af1a587ae12836aa07970f5cb91964f05a7c6cdb69d8425ff4c15d4e2c",
                "sha256:0e4dc3d5996760104746e6cfcdb519d9d2cd27c738296525d5867ea695774e67",
                "sha256:11b9c0ebce097180129e422379b824ae21c8f2a6596b159c7659e2e5a00e1aa0",
                "sha256:15978a1fbd225583dd8cdaf37e67ccc278b5abecb4caf6b2d6b8e2b948e953f6",
                "sha256:1fabed9ea2acc4efe4671b92c669a213db744d2af8a9fc5d69a8e9bc14b7a9db",
                "sha256:2dac98e85565d5688e8ab7bdea5446674a83a3945a8f416ad0110018d1501b94",
                "sha256:42ec1035841b389e8cc3692277a0bd81cdfe0b65d575a2c8862cec7a80e62e52",
                "sha256:6422f2ff0919fd720195f64ffd8f924c1395d30f9a495f31e2392c2efafb5056",
                "sha256:6a32f3a4cb2f6e1a0b15215f448e8ce2da192fd4ff35084d80d5e39da683e79b",
                "sha256:7312e931b90fe14f925729cde58022f5d034241918a5c4f9797cac62f6b3a9dd",
                "sha256:7d92a09b788cbb1aec325af5fcba9fed7203897bbd9269d5691bb1e3bce29550",
                "sha256:833709a5c66ca52f1d21d41865a637223b368c0ee76ea54ca5bad6f2526c7679",
                "sha256:89705f45ce07b2dfa806ee84439ec67c5d9a0ef20154e0e475e2b2ed392a5b83",
                "sha256:8cd0fb36c7412996859cb4606a35969dd01f4ea34d9812a141cd920c3b18be77",
                "sha256:950bc22bb56ee6ff142a2cb9ee980b571dd0912b0334aa3fe0fe3788d860bea2",
                "sha256:a0c50db33c32594305b0ef9abc0cb7db13de7621d2cadf8392a1d9b3c437ef77",
                "sha256:a0eb43a07386c3f1f1ebb4dc7aafb13f67188eab896e7397aa1ee95a9c884eb2",
                "sha256:aaa4213c862f0ef00022751161df35804127b78adf4a2755b9f991a507e425fd",
                "sha256:ac0c682111fbf404525dfc0f18a8b5f11be52657d4f96e9fcb75daf4f3984859",
                "sha256:ad20d2eb875aaa1ea6d0f2916949f5c08a19c74d05b16ce6ebf6d24f2c9f75d1",
                "sha256:b4afc542c0ac0db720cf516dd20c0846f71c248d2b3d21013aa0d4ef9c71ca25",
                "sha256:b8a3715b3c4e604bcc94c90a825cd7f5635417453b253499664f784fc4da0152",
                "sha256:ba28584e6bca48c59eecbf7efb1576ca214b47f05194646b081717fa628dfddf",
                "sha256:ba381aec3a5dc29634f20692349d73f2d21f17653bda1decf0b52b11d694541f",
                "sha256:bd1be66dde2b82f80afb9459fc618216753f67109b859a361cf7def5c7968729",
                "sha256:c2507d796fca339c8fb03216364cca68d87e037c1f774977c8fc377627d01c71",
                "sha256:cec7e622ebc545dbb4564e483dd20e4e404da17ae07e06f3e780b2dacd5cee66",
                "sha256:d14b140a4439d816e3b1229a4a525df917d6ea22a0771a2a78332273fd9528a4",
                "sha256:d1b4ab59e02d9008efe10ceabd0b31e79519da6fb67f7d8e8977118832d0f449",
                "sha256:d5227b229005a696cc67676e24c214740efd90b148de5733419ac9aaba3773da",
                "sha256:e1f57aa70d3f7cc6947fd88636a481638263ba04a742b4a37dd25c373e41491a",
                "sha256:e74a55f6bad0e7d3968399deb50f61f4db1926acf4a6d83beaaa7df986f48b1c",
                "sha256:e82aba2188b9ba309fd8e271702bd0d0fc9148ae3150532bbb474f4590039ffb",
                "sha256:ee69dad2c7155756ad114c02db06002f4cded41132cc51378e57aad79cc8e4f4",
                "sha256:f5ab93a2cb2d8338b1674be43b442a7f544a0971da062a5da774ed40587f18f5"
            ],
            "markers": "python_version >= '2.7' and python_version not in '3.0, 3.1, 3.2, 3.3'",
            "version": "==2.8.6"
        },
        "pycparser": {
            "hashes": [
                "sha256:2d475327684562c3a96cc71adf7dc8c4f0565175cf86b6d7a404ff4c771f15f0",
                "sha256:7582ad22678f0fcd81102833f60ef8d0e57288b6b5fb00323d101be910e35705"
            ],
            "markers": "python_version >= '2.7' and python_version not in '3.0, 3.1, 3.2, 3.3'",
            "version": "==2.20"
        },
        "pyjwt": {
            "hashes": [
                "sha256:934d73fbba91b0483d3857d1aff50e96b2a892384ee2c17417ed3203f173fca1",
                "sha256:fba44e7898bbca160a2b2b501f492824fc8382485d3a6f11ba5d0c1937ce6130"
            ],
            "markers": "python_version >= '3.6'",
            "version": "==2.1.0"
        },
        "pyopenssl": {
            "hashes": [
                "sha256:4c231c759543ba02560fcd2480c48dcec4dae34c9da7d3747c508227e0624b51",
                "sha256:818ae18e06922c066f777a33f1fca45786d85edfe71cd043de6379337a7f274b"
            ],
            "markers": "python_version >= '2.7' and python_version not in '3.0, 3.1, 3.2, 3.3, 3.4'",
            "version": "==20.0.1"
        },
        "pyrsistent": {
            "hashes": [
                "sha256:2e636185d9eb976a18a8a8e96efce62f2905fea90041958d8cc2a189756ebf3e"
            ],
            "markers": "python_version >= '3.5'",
            "version": "==0.17.3"
        },
        "python-dateutil": {
            "hashes": [
                "sha256:73ebfe9dbf22e832286dafa60473e4cd239f8592f699aa5adaf10050e6e1823c",
                "sha256:75bb3f31ea686f1197762692a9ee6a7550b59fc6ca3a1f4b5d7e32fb98e2da2a"
            ],
            "markers": "python_version >= '2.7' and python_version not in '3.0, 3.1, 3.2'",
            "version": "==2.8.1"
        },
        "python-decouple": {
            "hashes": [
                "sha256:2e5adb0263a4f963b58d7407c4760a2465d464ee212d733e2a2c179e54c08d8f",
                "sha256:a8268466e6389a639a20deab9d880faee186eb1eb6a05e54375bdf158d691981"
            ],
            "index": "pypi",
            "version": "==3.4"
        },
        "python-drift": {
            "hashes": [
<<<<<<< HEAD
                "sha256:4bb94647984c38365dcd9c1f9cef850e281d09903311ac781a15ee5fcbff51e4",
                "sha256:f26bffc35b0569f96654526122839922da4ae59586493f9c37a0198eeb58e86d"
            ],
            "index": "pypi",
            "version": "==0.6.3"
=======
                "sha256:1ee6655817a195db9ed02340942548ad25f809e0039002003118b43263285e2b",
                "sha256:c74ec12c86f9aa31cc8d4d845d5f4da527617169458a8bc8f81602f9a5b8db1a"
            ],
            "index": "pypi",
            "version": "==0.6.2"
>>>>>>> 85aa852b
        },
        "python-driftconfig": {
            "hashes": [
                "sha256:912684846899247ab69bedbcbe3c05ed5970249aa9b3900687d86a18d576e1d2"
            ],
            "index": "pypi",
            "version": "==0.2.3"
        },
        "python-editor": {
            "hashes": [
                "sha256:1bf6e860a8ad52a14c3ee1252d5dc25b2030618ed80c022598f00176adc8367d",
                "sha256:51fda6bcc5ddbbb7063b2af7509e43bd84bfc32a4ff71349ec7847713882327b",
                "sha256:5f98b069316ea1c2ed3f67e7f5df6c0d8f10b689964a4a811ff64f0106819ec8"
            ],
            "version": "==1.0.4"
        },
        "pytz": {
            "hashes": [
                "sha256:83a4a90894bf38e243cf052c8b58f381bfe9a7a483f6a9cab140bc7f702ac4da",
                "sha256:eb10ce3e7736052ed3623d49975ce333bcd712c7bb19a58b9e2089d4057d0798"
            ],
            "version": "==2021.1"
        },
        "redis": {
            "hashes": [
                "sha256:0e7e0cfca8660dea8b7d5cd8c4f6c5e29e11f31158c0b0ae91a397f00e5a05a2",
                "sha256:432b788c4530cfe16d8d943a09d40ca6c16149727e4afe8c2c9d5580c59d9f24"
            ],
            "markers": "python_version >= '2.7' and python_version not in '3.0, 3.1, 3.2, 3.3, 3.4'",
            "version": "==3.5.3"
        },
        "requests": {
            "hashes": [
                "sha256:27973dd4a904a4f13b263a19c866c13b92a39ed1c964655f025f3f8d3d75b804",
                "sha256:c210084e36a42ae6b9219e00e48287def368a26d03a048ddad7bfee44f75871e"
            ],
            "index": "pypi",
            "version": "==2.25.1"
        },
        "s3transfer": {
            "hashes": [
                "sha256:9b3752887a2880690ce628bc263d6d13a3864083aeacff4890c1c9839a5eb0bc",
                "sha256:cb022f4b16551edebbb31a377d3f09600dbada7363d8c5db7976e7f47732e1b2"
            ],
            "version": "==0.4.2"
        },
        "sentry-sdk": {
            "extras": [
                "flask"
            ],
            "hashes": [
                "sha256:c1227d38dca315ba35182373f129c3e2722e8ed999e52584e6aca7d287870739",
                "sha256:c7d380a21281e15be3d9f67a3c4fbb4f800c481d88ff8d8931f39486dd7b4ada"
            ],
            "version": "==1.1.0"
        },
        "six": {
            "hashes": [
                "sha256:1e61c37477a1626458e36f7b1d82aa5c9b094fa4802892072e49de9c60c4c926",
                "sha256:8abb2f1d86890a2dfb989f9a77cfcfd3e47c2a354b01111771326f8aa26e0254"
            ],
<<<<<<< HEAD
            "markers": "python_version >= '2.7' and python_version not in '3.0, 3.1, 3.2'",
=======
            "markers": "python_version >= '2.7' and python_version not in '3.0, 3.1, 3.2, 3.3'",
>>>>>>> 85aa852b
            "version": "==1.16.0"
        },
        "sqlalchemy": {
            "hashes": [
                "sha256:05ea2c275603b3fb5ce761d0ccabe47a376ed8a48f70e1d4c80a71f185224d3f",
                "sha256:0ff100c75cd175f35f4d24375a0b3d82461f5b1af5fc8d112ef0e5ceea8049e6",
                "sha256:10068984bf334dd0b03ea83550b45667be968789bd0033215d30053649b0dd1b",
                "sha256:17ce3009c69ac361d871bed3c9c30cf405d2739934d83322272bd455a697c874",
                "sha256:21e0d18dab96515670e96e53a7e7207ba5cee6cd56b312447f2772d61d37d9b8",
                "sha256:22141a05d0f60df57ae334b589dbd081213c257a80d448ff499a3b6efd1998d3",
                "sha256:260a79673c1234a20d7a16ee3ac6711c3f1b81363ebb208921d512fdb9f6a12e",
                "sha256:324fb6e1f41afd5bdf0a34cfd011999213dcd543b83efa9dcc868f9e64a9ff7f",
                "sha256:3845b3af8a412230cc91fd32103a74d558566fea96c1b8775abb7ec65c3ef5de",
                "sha256:403e94a1862c6217e7bd71950191d58ad313ea976e7d128c9afb6b9934d2d6a2",
                "sha256:4d3cc347db370cc0d14dd724a9f280f4b4a0447ad77a228dd20792c4736f0b0e",
                "sha256:5642d64feeab65ae662c8e46eccc3db4a3100c9572dcfa29063751e2d1940e78",
                "sha256:5ec8d34c8a9f467178b581a48ccef9163cb553015925e4665d7af495c3c958d9",
                "sha256:6072231bdf976722ce92a8d1335e5b2d7ed0d7ee28667c00537b58cf7d68c41d",
                "sha256:6248934b6e1841a794d5d12e2d43e32c2a7c64a36a059c612d4d66b312b3604f",
                "sha256:6521e3b2f58a9ec2ad84b24efa88e61b8d355a6e481b459dcb64cadd14ba74d7",
                "sha256:70036b7fc86b8dc0c04e186107ee6371e8f9a8fb35980d483cc4d114b298b19f",
                "sha256:75becbc5ac452dac28d8d5aeb0406ddd3a1d808726a5fd0d5b696fad0b71d951",
                "sha256:7c2ff45be0eacf4ac290fe546064df257e8be899e3b191a39df3e41a2d9a0797",
                "sha256:8410319b084b708c4ee0bc0d82f4b01623883595b5d8333ec704788940cc7293",
                "sha256:8a4d26fa3f00344f9b34402f8a52b58941ba0d4b0ca80d5b05be39ec35b2eb8e",
                "sha256:92dfb2ac7b44873901f87f3e0bb5c63469b76c5c3cabbf8124332e0dd1172410",
                "sha256:a2c2965698807e53f1f4da1cc9d68f1c1dda9139ef5a96d18921be4e253d687e",
                "sha256:a31062468a184eb046eb09eadf296e3652d916793e32829082b3eda3367be5e8",
                "sha256:beb1a6560d65c46d52c6ac402a806b8d24a6f2ee3f96fbbd4cfa371db24c3b3a",
                "sha256:c1151b26f8bc53a69dc82f782560568186625d7b70bece4914ca459be1f539e1",
                "sha256:c12b7dc8e37442eef74afc7f4f99eb4ec6d796215fc4499ca32c7ca48f353cb3",
                "sha256:c3fab43abe335a44aed3fbf98be619f021cbee2160718ecedc5fe4fa41296f7e",
                "sha256:e3e627e0f57b6f101ecabe39b90261625deedc91ec659cd4226f522bd3dd0020",
                "sha256:ec88907048fbade9712de08e648203d95221cad5a3b8a459cc3724c1bffb9281"
            ],
            "markers": "python_version >= '2.7' and python_version not in '3.0, 3.1, 3.2, 3.3, 3.4, 3.5'",
            "version": "==1.4.15"
        },
        "urllib3": {
            "hashes": [
                "sha256:2f4da4594db7e1e110a944bb1b551fdf4e6c136ad42e4234131391e21eb5b0df",
                "sha256:e7b021f7241115872f92f43c6508082facffbd1c048e3c6e2bb9c2a157e28937"
            ],
            "markers": "python_version >= '2.7' and python_version not in '3.0, 3.1, 3.2, 3.3, 3.4' and python_version < '4'",
            "version": "==1.26.4"
        },
        "webargs": {
            "hashes": [
                "sha256:565666bafd08dd375fae995a9d4187604741efc27b8ec7c5b5bcb0ae90b2c677",
                "sha256:7b06eebf23d05ebec1aa97e9c373deadaa8194866fae79c56e0453804db7a756"
            ],
            "markers": "python_version >= '3.6'",
            "version": "==8.0.0"
        },
        "werkzeug": {
            "hashes": [
                "sha256:2de2a5db0baeae7b2d2664949077c2ac63fbd16d98da0ff71837f7d1dea3fd43",
                "sha256:6c80b1e5ad3665290ea39320b91e1be1e0d5f60652b964a3070216de83d2e47c"
            ],
            "markers": "python_version >= '2.7' and python_version not in '3.0, 3.1, 3.2, 3.3, 3.4'",
            "version": "==1.0.1"
        },
        "zope.event": {
            "hashes": [
                "sha256:2666401939cdaa5f4e0c08cf7f20c9b21423b95e88f4675b1443973bdb080c42",
                "sha256:5e76517f5b9b119acf37ca8819781db6c16ea433f7e2062c4afc2b6fbedb1330"
            ],
            "version": "==4.5.0"
        },
        "zope.interface": {
            "hashes": [
                "sha256:08f9636e99a9d5410181ba0729e0408d3d8748026ea938f3b970a0249daa8192",
                "sha256:0b465ae0962d49c68aa9733ba92a001b2a0933c317780435f00be7ecb959c702",
                "sha256:0cba8477e300d64a11a9789ed40ee8932b59f9ee05f85276dbb4b59acee5dd09",
                "sha256:0cee5187b60ed26d56eb2960136288ce91bcf61e2a9405660d271d1f122a69a4",
                "sha256:0ea1d73b7c9dcbc5080bb8aaffb776f1c68e807767069b9ccdd06f27a161914a",
                "sha256:0f91b5b948686659a8e28b728ff5e74b1be6bf40cb04704453617e5f1e945ef3",
                "sha256:15e7d1f7a6ee16572e21e3576d2012b2778cbacf75eb4b7400be37455f5ca8bf",
                "sha256:17776ecd3a1fdd2b2cd5373e5ef8b307162f581c693575ec62e7c5399d80794c",
                "sha256:194d0bcb1374ac3e1e023961610dc8f2c78a0f5f634d0c737691e215569e640d",
                "sha256:1c0e316c9add0db48a5b703833881351444398b04111188069a26a61cfb4df78",
                "sha256:205e40ccde0f37496904572035deea747390a8b7dc65146d30b96e2dd1359a83",
                "sha256:273f158fabc5ea33cbc936da0ab3d4ba80ede5351babc4f577d768e057651531",
                "sha256:2876246527c91e101184f63ccd1d716ec9c46519cc5f3d5375a3351c46467c46",
                "sha256:2c98384b254b37ce50eddd55db8d381a5c53b4c10ee66e1e7fe749824f894021",
                "sha256:2e5a26f16503be6c826abca904e45f1a44ff275fdb7e9d1b75c10671c26f8b94",
                "sha256:334701327f37c47fa628fc8b8d28c7d7730ce7daaf4bda1efb741679c2b087fc",
                "sha256:3748fac0d0f6a304e674955ab1365d515993b3a0a865e16a11ec9d86fb307f63",
                "sha256:3c02411a3b62668200910090a0dff17c0b25aaa36145082a5a6adf08fa281e54",
                "sha256:3dd4952748521205697bc2802e4afac5ed4b02909bb799ba1fe239f77fd4e117",
                "sha256:3f24df7124c323fceb53ff6168da70dbfbae1442b4f3da439cd441681f54fe25",
                "sha256:469e2407e0fe9880ac690a3666f03eb4c3c444411a5a5fddfdabc5d184a79f05",
                "sha256:4de4bc9b6d35c5af65b454d3e9bc98c50eb3960d5a3762c9438df57427134b8e",
                "sha256:5208ebd5152e040640518a77827bdfcc73773a15a33d6644015b763b9c9febc1",
                "sha256:52de7fc6c21b419078008f697fd4103dbc763288b1406b4562554bd47514c004",
                "sha256:5bb3489b4558e49ad2c5118137cfeaf59434f9737fa9c5deefc72d22c23822e2",
                "sha256:5dba5f530fec3f0988d83b78cc591b58c0b6eb8431a85edd1569a0539a8a5a0e",
                "sha256:5dd9ca406499444f4c8299f803d4a14edf7890ecc595c8b1c7115c2342cadc5f",
                "sha256:5f931a1c21dfa7a9c573ec1f50a31135ccce84e32507c54e1ea404894c5eb96f",
                "sha256:63b82bb63de7c821428d513607e84c6d97d58afd1fe2eb645030bdc185440120",
                "sha256:66c0061c91b3b9cf542131148ef7ecbecb2690d48d1612ec386de9d36766058f",
                "sha256:6f0c02cbb9691b7c91d5009108f975f8ffeab5dff8f26d62e21c493060eff2a1",
                "sha256:71aace0c42d53abe6fc7f726c5d3b60d90f3c5c055a447950ad6ea9cec2e37d9",
                "sha256:7d97a4306898b05404a0dcdc32d9709b7d8832c0c542b861d9a826301719794e",
                "sha256:7df1e1c05304f26faa49fa752a8c690126cf98b40b91d54e6e9cc3b7d6ffe8b7",
                "sha256:8270252effc60b9642b423189a2fe90eb6b59e87cbee54549db3f5562ff8d1b8",
                "sha256:867a5ad16892bf20e6c4ea2aab1971f45645ff3102ad29bd84c86027fa99997b",
                "sha256:877473e675fdcc113c138813a5dd440da0769a2d81f4d86614e5d62b69497155",
                "sha256:8892f89999ffd992208754851e5a052f6b5db70a1e3f7d54b17c5211e37a98c7",
                "sha256:9a9845c4c6bb56e508651f005c4aeb0404e518c6f000d5a1123ab077ab769f5c",
                "sha256:a1e6e96217a0f72e2b8629e271e1b280c6fa3fe6e59fa8f6701bec14e3354325",
                "sha256:a8156e6a7f5e2a0ff0c5b21d6bcb45145efece1909efcbbbf48c56f8da68221d",
                "sha256:a9506a7e80bcf6eacfff7f804c0ad5350c8c95b9010e4356a4b36f5322f09abb",
                "sha256:af310ec8335016b5e52cae60cda4a4f2a60a788cbb949a4fbea13d441aa5a09e",
                "sha256:b0297b1e05fd128d26cc2460c810d42e205d16d76799526dfa8c8ccd50e74959",
                "sha256:bf68f4b2b6683e52bec69273562df15af352e5ed25d1b6641e7efddc5951d1a7",
                "sha256:d0c1bc2fa9a7285719e5678584f6b92572a5b639d0e471bb8d4b650a1a910920",
                "sha256:d4d9d6c1a455d4babd320203b918ccc7fcbefe308615c521062bc2ba1aa4d26e",
                "sha256:db1fa631737dab9fa0b37f3979d8d2631e348c3b4e8325d6873c2541d0ae5a48",
                "sha256:dd93ea5c0c7f3e25335ab7d22a507b1dc43976e1345508f845efc573d3d779d8",
                "sha256:f44e517131a98f7a76696a7b21b164bcb85291cee106a23beccce454e1f433a4",
                "sha256:f7ee479e96f7ee350db1cf24afa5685a5899e2b34992fb99e1f7c1b0b758d263"
            ],
            "markers": "python_version >= '2.7' and python_version not in '3.0, 3.1, 3.2, 3.3, 3.4'",
            "version": "==5.4.0"
        }
    },
    "develop": {
        "attrs": {
            "hashes": [
                "sha256:149e90d6d8ac20db7a955ad60cf0e6881a3f20d37096140088356da6c716b0b1",
                "sha256:ef6aaac3ca6cd92904cdd0d83f629a15f18053ec84e6432106f7a4d04ae4f5fb"
            ],
            "markers": "python_version >= '2.7' and python_version not in '3.0, 3.1, 3.2, 3.3, 3.4'",
            "version": "==21.2.0"
        },
        "certifi": {
            "hashes": [
                "sha256:1a4995114262bffbc2413b159f2a1a480c969de6e6eb13ee966d470af86af59c",
                "sha256:719a74fb9e33b9bd44cc7f3a8d94bc35e4049deebe19ba7d8e108280cfd59830"
            ],
            "version": "==2020.12.5"
        },
        "chardet": {
            "hashes": [
                "sha256:0d6f53a15db4120f2b08c94f11e7d93d2c911ee118b6b30a04ec3ee8310179fa",
                "sha256:f864054d66fd9118f2e67044ac8981a54775ec5b67aed0441892edb553d21da5"
            ],
            "markers": "python_version >= '2.7' and python_version not in '3.0, 3.1, 3.2, 3.3, 3.4'",
            "version": "==4.0.0"
        },
        "codecov": {
            "hashes": [
                "sha256:6cde272454009d27355f9434f4e49f238c0273b216beda8472a65dc4957f473b",
                "sha256:ba8553a82942ce37d4da92b70ffd6d54cf635fc1793ab0a7dc3fecd6ebfb3df8"
            ],
            "index": "pypi",
            "version": "==2.1.11"
        },
        "coverage": {
            "extras": [
                "toml"
            ],
            "hashes": [
                "sha256:004d1880bed2d97151facef49f08e255a20ceb6f9432df75f4eef018fdd5a78c",
                "sha256:01d84219b5cdbfc8122223b39a954820929497a1cb1422824bb86b07b74594b6",
                "sha256:040af6c32813fa3eae5305d53f18875bedd079960822ef8ec067a66dd8afcd45",
                "sha256:06191eb60f8d8a5bc046f3799f8a07a2d7aefb9504b0209aff0b47298333302a",
                "sha256:13034c4409db851670bc9acd836243aeee299949bd5673e11844befcb0149f03",
                "sha256:13c4ee887eca0f4c5a247b75398d4114c37882658300e153113dafb1d76de529",
                "sha256:184a47bbe0aa6400ed2d41d8e9ed868b8205046518c52464fde713ea06e3a74a",
                "sha256:18ba8bbede96a2c3dde7b868de9dcbd55670690af0988713f0603f037848418a",
                "sha256:1aa846f56c3d49205c952d8318e76ccc2ae23303351d9270ab220004c580cfe2",
                "sha256:217658ec7187497e3f3ebd901afdca1af062b42cfe3e0dafea4cced3983739f6",
                "sha256:24d4a7de75446be83244eabbff746d66b9240ae020ced65d060815fac3423759",
                "sha256:2910f4d36a6a9b4214bb7038d537f015346f413a975d57ca6b43bf23d6563b53",
                "sha256:2949cad1c5208b8298d5686d5a85b66aae46d73eec2c3e08c817dd3513e5848a",
                "sha256:2a3859cb82dcbda1cfd3e6f71c27081d18aa251d20a17d87d26d4cd216fb0af4",
                "sha256:2cafbbb3af0733db200c9b5f798d18953b1a304d3f86a938367de1567f4b5bff",
                "sha256:2e0d881ad471768bf6e6c2bf905d183543f10098e3b3640fc029509530091502",
                "sha256:30c77c1dc9f253283e34c27935fded5015f7d1abe83bc7821680ac444eaf7793",
                "sha256:3487286bc29a5aa4b93a072e9592f22254291ce96a9fbc5251f566b6b7343cdb",
                "sha256:372da284cfd642d8e08ef606917846fa2ee350f64994bebfbd3afb0040436905",
                "sha256:41179b8a845742d1eb60449bdb2992196e211341818565abded11cfa90efb821",
                "sha256:44d654437b8ddd9eee7d1eaee28b7219bec228520ff809af170488fd2fed3e2b",
                "sha256:4a7697d8cb0f27399b0e393c0b90f0f1e40c82023ea4d45d22bce7032a5d7b81",
                "sha256:51cb9476a3987c8967ebab3f0fe144819781fca264f57f89760037a2ea191cb0",
                "sha256:52596d3d0e8bdf3af43db3e9ba8dcdaac724ba7b5ca3f6358529d56f7a166f8b",
                "sha256:53194af30d5bad77fcba80e23a1441c71abfb3e01192034f8246e0d8f99528f3",
                "sha256:5fec2d43a2cc6965edc0bb9e83e1e4b557f76f843a77a2496cbe719583ce8184",
                "sha256:6c90e11318f0d3c436a42409f2749ee1a115cd8b067d7f14c148f1ce5574d701",
                "sha256:74d881fc777ebb11c63736622b60cb9e4aee5cace591ce274fb69e582a12a61a",
                "sha256:7501140f755b725495941b43347ba8a2777407fc7f250d4f5a7d2a1050ba8e82",
                "sha256:796c9c3c79747146ebd278dbe1e5c5c05dd6b10cc3bcb8389dfdf844f3ead638",
                "sha256:869a64f53488f40fa5b5b9dcb9e9b2962a66a87dab37790f3fcfb5144b996ef5",
                "sha256:8963a499849a1fc54b35b1c9f162f4108017b2e6db2c46c1bed93a72262ed083",
                "sha256:8d0a0725ad7c1a0bcd8d1b437e191107d457e2ec1084b9f190630a4fb1af78e6",
                "sha256:900fbf7759501bc7807fd6638c947d7a831fc9fdf742dc10f02956ff7220fa90",
                "sha256:92b017ce34b68a7d67bd6d117e6d443a9bf63a2ecf8567bb3d8c6c7bc5014465",
                "sha256:970284a88b99673ccb2e4e334cfb38a10aab7cd44f7457564d11898a74b62d0a",
                "sha256:972c85d205b51e30e59525694670de6a8a89691186012535f9d7dbaa230e42c3",
                "sha256:9a1ef3b66e38ef8618ce5fdc7bea3d9f45f3624e2a66295eea5e57966c85909e",
                "sha256:af0e781009aaf59e25c5a678122391cb0f345ac0ec272c7961dc5455e1c40066",
                "sha256:b6d534e4b2ab35c9f93f46229363e17f63c53ad01330df9f2d6bd1187e5eaacf",
                "sha256:b7895207b4c843c76a25ab8c1e866261bcfe27bfaa20c192de5190121770672b",
                "sha256:c0891a6a97b09c1f3e073a890514d5012eb256845c451bd48f7968ef939bf4ae",
                "sha256:c2723d347ab06e7ddad1a58b2a821218239249a9e4365eaff6649d31180c1669",
                "sha256:d1f8bf7b90ba55699b3a5e44930e93ff0189aa27186e96071fac7dd0d06a1873",
                "sha256:d1f9ce122f83b2305592c11d64f181b87153fc2c2bbd3bb4a3dde8303cfb1a6b",
                "sha256:d314ed732c25d29775e84a960c3c60808b682c08d86602ec2c3008e1202e3bb6",
                "sha256:d636598c8305e1f90b439dbf4f66437de4a5e3c31fdf47ad29542478c8508bbb",
                "sha256:deee1077aae10d8fa88cb02c845cfba9b62c55e1183f52f6ae6a2df6a2187160",
                "sha256:ebe78fe9a0e874362175b02371bdfbee64d8edc42a044253ddf4ee7d3c15212c",
                "sha256:f030f8873312a16414c0d8e1a1ddff2d3235655a2174e3648b4fa66b3f2f1079",
                "sha256:f0b278ce10936db1a37e6954e15a3730bea96a0997c26d7fee88e6c396c2086d",
                "sha256:f11642dddbb0253cc8853254301b51390ba0081750a8ac03f20ea8103f0c56b6"
            ],
            "markers": "python_version >= '2.7' and python_version not in '3.0, 3.1, 3.2, 3.3, 3.4' and python_version < '4'",
            "version": "==5.5"
        },
        "idna": {
            "hashes": [
                "sha256:b307872f855b18632ce0c21c5e45be78c0ea7ae4c15c828c20788b26921eb3f6",
                "sha256:b97d804b1e9b523befed77c48dacec60e6dcb0b5391d57af6a65a312a90648c0"
            ],
            "markers": "python_version >= '2.7' and python_version not in '3.0, 3.1, 3.2, 3.3'",
            "version": "==2.10"
        },
        "iniconfig": {
            "hashes": [
                "sha256:011e24c64b7f47f6ebd835bb12a743f2fbe9a26d4cecaa7f53bc4f35ee9da8b3",
                "sha256:bc3af051d7d14b2ee5ef9969666def0cd1a000e121eaea580d4a313df4b37f32"
            ],
            "version": "==1.1.1"
        },
        "mock": {
            "hashes": [
                "sha256:122fcb64ee37cfad5b3f48d7a7d51875d7031aaf3d8be7c42e2bee25044eee62",
                "sha256:7d3fbbde18228f4ff2f1f119a45cdffa458b4c0dee32eb4d2bb2f82554bac7bc"
            ],
            "index": "pypi",
            "version": "==4.0.3"
        },
        "packaging": {
            "hashes": [
                "sha256:5b327ac1320dc863dca72f4514ecc086f31186744b84a230374cc1fd776feae5",
                "sha256:67714da7f7bc052e064859c05c595155bd1ee9f69f76557e21f051443c20947a"
            ],
            "markers": "python_version >= '2.7' and python_version not in '3.0, 3.1, 3.2, 3.3'",
            "version": "==20.9"
        },
        "pluggy": {
            "hashes": [
                "sha256:15b2acde666561e1298d71b523007ed7364de07029219b604cf808bfa1c765b0",
                "sha256:966c145cd83c96502c3c3868f50408687b38434af77734af1e9ca461a4081d2d"
            ],
            "markers": "python_version >= '2.7' and python_version not in '3.0, 3.1, 3.2, 3.3'",
            "version": "==0.13.1"
        },
        "py": {
            "hashes": [
                "sha256:21b81bda15b66ef5e1a777a21c4dcd9c20ad3efd0b3f817e7a809035269e1bd3",
                "sha256:3b80836aa6d1feeaa108e046da6423ab8f6ceda6468545ae8d02d9d58d18818a"
            ],
            "markers": "python_version >= '2.7' and python_version not in '3.0, 3.1, 3.2, 3.3'",
            "version": "==1.10.0"
        },
        "pyparsing": {
            "hashes": [
                "sha256:c203ec8783bf771a155b207279b9bccb8dea02d8f0c9e5f8ead507bc3246ecc1",
                "sha256:ef9d7589ef3c200abe66653d3f1ab1033c3c419ae9b9bdb1240a85b024efc88b"
            ],
            "markers": "python_version >= '2.6' and python_version not in '3.0, 3.1, 3.2'",
            "version": "==2.4.7"
        },
        "pytest": {
            "hashes": [
                "sha256:50bcad0a0b9c5a72c8e4e7c9855a3ad496ca6a881a3641b4260605450772c54b",
                "sha256:91ef2131a9bd6be8f76f1f08eac5c5317221d6ad1e143ae03894b862e8976890"
            ],
            "index": "pypi",
            "version": "==6.2.4"
        },
        "pytest-cov": {
            "hashes": [
                "sha256:8535764137fecce504a49c2b742288e3d34bc09eed298ad65963616cc98fd45e",
                "sha256:95d4933dcbbacfa377bb60b29801daa30d90c33981ab2a79e9ab4452c165066e"
            ],
            "index": "pypi",
            "version": "==2.12.0"
        },
        "requests": {
            "hashes": [
                "sha256:27973dd4a904a4f13b263a19c866c13b92a39ed1c964655f025f3f8d3d75b804",
                "sha256:c210084e36a42ae6b9219e00e48287def368a26d03a048ddad7bfee44f75871e"
            ],
            "index": "pypi",
            "version": "==2.25.1"
        },
        "responses": {
            "hashes": [
                "sha256:18a5b88eb24143adbf2b4100f328a2f5bfa72fbdacf12d97d41f07c26c45553d",
                "sha256:b54067596f331786f5ed094ff21e8d79e6a1c68ef625180a7d34808d6f36c11b"
            ],
            "index": "pypi",
            "version": "==0.13.3"
        },
        "six": {
            "hashes": [
                "sha256:1e61c37477a1626458e36f7b1d82aa5c9b094fa4802892072e49de9c60c4c926",
                "sha256:8abb2f1d86890a2dfb989f9a77cfcfd3e47c2a354b01111771326f8aa26e0254"
            ],
<<<<<<< HEAD
            "markers": "python_version >= '2.7' and python_version not in '3.0, 3.1, 3.2'",
=======
            "markers": "python_version >= '2.7' and python_version not in '3.0, 3.1, 3.2, 3.3'",
>>>>>>> 85aa852b
            "version": "==1.16.0"
        },
        "toml": {
            "hashes": [
                "sha256:806143ae5bfb6a3c6e736a764057db0e6a0e05e338b5630894a5f779cabb4f9b",
                "sha256:b3bda1d108d5dd99f4a20d24d9c348e91c4db7ab1b749200bded2f839ccbe68f"
            ],
            "version": "==0.10.2"
        },
        "urllib3": {
            "hashes": [
                "sha256:2f4da4594db7e1e110a944bb1b551fdf4e6c136ad42e4234131391e21eb5b0df",
                "sha256:e7b021f7241115872f92f43c6508082facffbd1c048e3c6e2bb9c2a157e28937"
            ],
            "markers": "python_version >= '2.7' and python_version not in '3.0, 3.1, 3.2, 3.3, 3.4' and python_version < '4'",
            "version": "==1.26.4"
        }
    }
}<|MERGE_RESOLUTION|>--- conflicted
+++ resolved
@@ -1,11 +1,7 @@
 {
     "_meta": {
         "hash": {
-<<<<<<< HEAD
             "sha256": "23be7f16e9cdc6e3d0f50eea576ff247717441966273cadda383fa9374db54c6"
-=======
-            "sha256": "5c4fa9b429d7a09c64aeccf69dd5641c491b91d954c732ad84e56f25e0119c24"
->>>>>>> 85aa852b
         },
         "pipfile-spec": 6,
         "requires": {
@@ -509,19 +505,11 @@
         },
         "python-drift": {
             "hashes": [
-<<<<<<< HEAD
                 "sha256:4bb94647984c38365dcd9c1f9cef850e281d09903311ac781a15ee5fcbff51e4",
                 "sha256:f26bffc35b0569f96654526122839922da4ae59586493f9c37a0198eeb58e86d"
             ],
             "index": "pypi",
             "version": "==0.6.3"
-=======
-                "sha256:1ee6655817a195db9ed02340942548ad25f809e0039002003118b43263285e2b",
-                "sha256:c74ec12c86f9aa31cc8d4d845d5f4da527617169458a8bc8f81602f9a5b8db1a"
-            ],
-            "index": "pypi",
-            "version": "==0.6.2"
->>>>>>> 85aa852b
         },
         "python-driftconfig": {
             "hashes": [
@@ -583,11 +571,7 @@
                 "sha256:1e61c37477a1626458e36f7b1d82aa5c9b094fa4802892072e49de9c60c4c926",
                 "sha256:8abb2f1d86890a2dfb989f9a77cfcfd3e47c2a354b01111771326f8aa26e0254"
             ],
-<<<<<<< HEAD
             "markers": "python_version >= '2.7' and python_version not in '3.0, 3.1, 3.2'",
-=======
-            "markers": "python_version >= '2.7' and python_version not in '3.0, 3.1, 3.2, 3.3'",
->>>>>>> 85aa852b
             "version": "==1.16.0"
         },
         "sqlalchemy": {
@@ -900,11 +884,8 @@
                 "sha256:1e61c37477a1626458e36f7b1d82aa5c9b094fa4802892072e49de9c60c4c926",
                 "sha256:8abb2f1d86890a2dfb989f9a77cfcfd3e47c2a354b01111771326f8aa26e0254"
             ],
-<<<<<<< HEAD
             "markers": "python_version >= '2.7' and python_version not in '3.0, 3.1, 3.2'",
-=======
-            "markers": "python_version >= '2.7' and python_version not in '3.0, 3.1, 3.2, 3.3'",
->>>>>>> 85aa852b
+
             "version": "==1.16.0"
         },
         "toml": {

--- conflicted
+++ resolved
@@ -84,11 +84,7 @@
         },
         "drift": {
             "git": "https://github.com/dgnorth/drift.git",
-<<<<<<< HEAD
-            "ref": "36a304ff3c9316bbef401e26e0c12f6531801475"
-=======
-            "ref": "c0565f29ff5ce7324303566ed3af72909871e3c1"
->>>>>>> bd35f421
+            "ref": "bb1d8ec02c01c8213b589b699467191d0d383678"
         },
         "driftconfig": {
             "git": "https://github.com/dgnorth/drift-config.git",
